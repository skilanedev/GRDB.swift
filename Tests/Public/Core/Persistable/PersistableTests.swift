import XCTest
#if USING_SQLCIPHER
    import GRDBCipher
#elseif USING_CUSTOMSQLITE
    import GRDBCustomSQLite
#else
    import GRDB
#endif

private struct PersistablePerson : Persistable {
    var name: String?
    var age: Int?
    
    static let databaseTableName = "persons"
    
    var persistentDictionary: [String: DatabaseValueConvertible?] {
        return ["name": name, "age": age]
    }
}

private class PersistablePersonClass : Persistable {
    var id: Int64?
    var name: String?
    var age: Int?
    
    init(id: Int64?, name: String?, age: Int?) {
        self.id = id
        self.name = name
        self.age = age
    }
    
    static let databaseTableName = "persons"
    
    var persistentDictionary: [String: DatabaseValueConvertible?] {
        return ["ID": id, "naME": name, "Age": age] // various cases
    }
    
    func didInsert(with rowID: Int64, for column: String?) {
        self.id = rowID
    }
}

private struct PersistableCountry : Persistable {
    var isoCode: String
    var name: String
    
    static let databaseTableName = "countries"
    
    var persistentDictionary: [String: DatabaseValueConvertible?] {
        return ["isoCode": isoCode, "name": name]
    }
}

private struct PersistableCustomizedCountry : Persistable {
    var isoCode: String
    var name: String
    let willInsert: (Void) -> Void
    let willUpdate: (Void) -> Void
    let willSave: (Void) -> Void
    let willDelete: (Void) -> Void
    let willExists: (Void) -> Void
    
    static let databaseTableName = "countries"
    
    var persistentDictionary: [String: DatabaseValueConvertible?] {
        return ["isoCode": isoCode, "name": name]
    }
    
    func insert(_ db: Database) throws {
        willInsert()
        try performInsert(db)
    }
    
    func update(_ db: Database, columns: Set<String>) throws {
        willUpdate()
        try performUpdate(db, columns: columns)
    }
    
    func save(_ db: Database) throws {
        willSave()
        try performSave(db)
    }
    
    func delete(_ db: Database) throws -> Bool {
        willDelete()
        return try performDelete(db)
    }
    
    func exists(_ db: Database) -> Bool {
        willExists()
        return performExists(db)
    }
}

private struct Citizenship : Persistable {
    let personID: Int64
    let countryIsoCode: String
    
    static let databaseTableName = "citizenships"
    
    var persistentDictionary: [String: DatabaseValueConvertible?] {
        return ["countryIsoCode": countryIsoCode, "personID": personID]
    }
}

class PersistableTests: GRDBTestCase {
    
    override func setup(_ dbWriter: DatabaseWriter) throws {
        var migrator = DatabaseMigrator()
        migrator.registerMigration("setUp") { db in
            try db.execute(
                "CREATE TABLE persons (" +
                    "id INTEGER PRIMARY KEY, " +
                    "name TEXT NOT NULL, " +
                    "age INT NOT NULL " +
                ")")
            try db.execute(
                "CREATE TABLE countries (" +
                    "isoCode TEXT NOT NULL PRIMARY KEY, " +
                    "name TEXT NOT NULL " +
                ")")
            try db.execute(
                "CREATE TABLE citizenships (" +
                    "countryIsoCode TEXT NOT NULL REFERENCES countries(isoCode), " +
                    "personID INTEGER NOT NULL REFERENCES persons(id)" +
                ")")
        }
        try migrator.migrate(dbWriter)
    }
    
    
    // MARK: - PersistablePerson
    
    func testInsertPersistablePerson() {
        assertNoError {
            let dbQueue = try makeDatabaseQueue()
            try dbQueue.inDatabase { db in
                let person = PersistablePerson(name: "Arthur", age: 42)
                try person.insert(db)
                
                let rows = Row.fetchAll(db, "SELECT * FROM persons")
                XCTAssertEqual(rows.count, 1)
                XCTAssertEqual(rows[0].value(named: "name") as String, "Arthur")
            }
        }
    }
    
    func testSavePersistablePerson() {
        assertNoError {
            let dbQueue = try makeDatabaseQueue()
            try dbQueue.inDatabase { db in
                let person = PersistablePerson(name: "Arthur", age: 42)
                try person.save(db)
                
                let rows = Row.fetchAll(db, "SELECT * FROM persons")
                XCTAssertEqual(rows.count, 1)
                XCTAssertEqual(rows[0].value(named: "name") as String, "Arthur")
            }
        }
    }
    
    
    // MARK: - PersistablePersonClass
    
    func testInsertPersistablePersonClass() {
        assertNoError {
            let dbQueue = try makeDatabaseQueue()
            try dbQueue.inDatabase { db in
                let person = PersistablePersonClass(id: nil, name: "Arthur", age: 42)
                try person.insert(db)
                
                let rows = Row.fetchAll(db, "SELECT * FROM persons")
                XCTAssertEqual(rows.count, 1)
                XCTAssertEqual(rows[0].value(named: "id") as Int64, person.id!)
                XCTAssertEqual(rows[0].value(named: "name") as String, "Arthur")
            }
        }
    }
    
    func testUpdatePersistablePersonClass() {
        assertNoError {
            let dbQueue = try makeDatabaseQueue()
            try dbQueue.inDatabase { db in
                let person1 = PersistablePersonClass(id: nil, name: "Arthur", age: 42)
                try person1.insert(db)
                let person2 = PersistablePersonClass(id: nil, name: "Barbara", age: 39)
                try person2.insert(db)
                
                person1.name = "Craig"
                try person1.update(db)
                XCTAssertEqual(self.lastSQLQuery, "UPDATE \"persons\" SET \"age\"=42, \"name\"='Craig' WHERE \"id\"=1")
                
                let rows = Row.fetchAll(db, "SELECT * FROM persons ORDER BY id")
                XCTAssertEqual(rows.count, 2)
                XCTAssertEqual(rows[0].value(named: "id") as Int64, person1.id!)
                XCTAssertEqual(rows[0].value(named: "name") as String, "Craig")
                XCTAssertEqual(rows[1].value(named: "id") as Int64, person2.id!)
                XCTAssertEqual(rows[1].value(named: "name") as String, "Barbara")
            }
        }
    }
    
    func testPartialUpdatePersistablePersonClass() {
        assertNoError {
            let dbQueue = try makeDatabaseQueue()
            try dbQueue.inDatabase { db in
                let person1 = PersistablePersonClass(id: nil, name: "Arthur", age: 24)
                try person1.insert(db)
                let person2 = PersistablePersonClass(id: nil, name: "Barbara", age: 36)
                try person2.insert(db)
                
                do {
                    person1.name = "Craig"
                    try person1.update(db, columns: [String]())
                    XCTAssertEqual(self.lastSQLQuery, "UPDATE \"persons\" SET \"id\"=1 WHERE \"id\"=1")
                    
                    let rows = Row.fetchAll(db, "SELECT * FROM persons ORDER BY id")
                    XCTAssertEqual(rows.count, 2)
                    XCTAssertEqual(rows[0].value(named: "id") as Int64, person1.id!)
                    XCTAssertEqual(rows[0].value(named: "name") as String, "Arthur")
                    XCTAssertEqual(rows[0].value(named: "age") as Int, 24)
                    XCTAssertEqual(rows[1].value(named: "id") as Int64, person2.id!)
                    XCTAssertEqual(rows[1].value(named: "name") as String, "Barbara")
                    XCTAssertEqual(rows[1].value(named: "age") as Int, 36)
                }
                
                do {
                    person1.name = "Craig"
<<<<<<< HEAD
                    try person1.update(db, columns: [Column("name")])
=======
                    person1.age = 25
                    try person1.update(db, columns: [SQLColumn("name")])
                    XCTAssertEqual(self.lastSQLQuery, "UPDATE \"persons\" SET \"name\"='Craig' WHERE \"id\"=1")
>>>>>>> 4a9deadc
                    
                    let rows = Row.fetchAll(db, "SELECT * FROM persons ORDER BY id")
                    XCTAssertEqual(rows.count, 2)
                    XCTAssertEqual(rows[0].value(named: "id") as Int64, person1.id!)
                    XCTAssertEqual(rows[0].value(named: "name") as String, "Craig")
                    XCTAssertEqual(rows[0].value(named: "age") as Int, 24)
                    XCTAssertEqual(rows[1].value(named: "id") as Int64, person2.id!)
                    XCTAssertEqual(rows[1].value(named: "name") as String, "Barbara")
                    XCTAssertEqual(rows[1].value(named: "age") as Int, 36)
                }
                
                do {
                    person1.name = "David"
                    try person1.update(db, columns: ["AgE"])    // case insensitivity
                    XCTAssertEqual(self.lastSQLQuery, "UPDATE \"persons\" SET \"AgE\"=25 WHERE \"id\"=1")
                    
                    let rows = Row.fetchAll(db, "SELECT * FROM persons ORDER BY id")
                    XCTAssertEqual(rows.count, 2)
                    XCTAssertEqual(rows[0].value(named: "id") as Int64, person1.id!)
                    XCTAssertEqual(rows[0].value(named: "name") as String, "Craig")
                    XCTAssertEqual(rows[0].value(named: "age") as Int, 25)
                    XCTAssertEqual(rows[1].value(named: "id") as Int64, person2.id!)
                    XCTAssertEqual(rows[1].value(named: "name") as String, "Barbara")
                    XCTAssertEqual(rows[1].value(named: "age") as Int, 36)
                }
            }
        }
    }
    
    func testSavePersistablePersonClass() {
        assertNoError {
            let dbQueue = try makeDatabaseQueue()
            try dbQueue.inDatabase { db in
                let person1 = PersistablePersonClass(id: nil, name: "Arthur", age: 42)
                try person1.save(db)
                
                var rows = Row.fetchAll(db, "SELECT * FROM persons")
                XCTAssertEqual(rows.count, 1)
                XCTAssertEqual(rows[0].value(named: "id") as Int64, person1.id!)
                XCTAssertEqual(rows[0].value(named: "name") as String, "Arthur")
                
                let person2 = PersistablePersonClass(id: nil, name: "Barbara", age: 39)
                try person2.save(db)
                
                person1.name = "Craig"
                try person1.save(db)
                
                rows = Row.fetchAll(db, "SELECT * FROM persons ORDER BY id")
                XCTAssertEqual(rows.count, 2)
                XCTAssertEqual(rows[0].value(named: "id") as Int64, person1.id!)
                XCTAssertEqual(rows[0].value(named: "name") as String, "Craig")
                XCTAssertEqual(rows[1].value(named: "id") as Int64, person2.id!)
                XCTAssertEqual(rows[1].value(named: "name") as String, "Barbara")
                
                try person1.delete(db)
                try person1.save(db)
                
                rows = Row.fetchAll(db, "SELECT * FROM persons ORDER BY id")
                XCTAssertEqual(rows.count, 2)
                XCTAssertEqual(rows[0].value(named: "id") as Int64, person1.id!)
                XCTAssertEqual(rows[0].value(named: "name") as String, "Craig")
                XCTAssertEqual(rows[1].value(named: "id") as Int64, person2.id!)
                XCTAssertEqual(rows[1].value(named: "name") as String, "Barbara")
            }
        }
    }
    
    func testDeletePersistablePersonClass() {
        assertNoError {
            let dbQueue = try makeDatabaseQueue()
            try dbQueue.inDatabase { db in
                let person1 = PersistablePersonClass(id: nil, name: "Arthur", age: 42)
                try person1.insert(db)
                let person2 = PersistablePersonClass(id: nil, name: "Barbara", age: 39)
                try person2.insert(db)
                
                // TODO: test delete return value
                try person1.delete(db)
                
                let rows = Row.fetchAll(db, "SELECT * FROM persons ORDER BY id")
                XCTAssertEqual(rows.count, 1)
                XCTAssertEqual(rows[0].value(named: "id") as Int64, person2.id!)
                XCTAssertEqual(rows[0].value(named: "name") as String, "Barbara")
            }
        }
    }
    
    func testExistsPersistablePersonClass() {
        assertNoError {
            let dbQueue = try makeDatabaseQueue()
            try dbQueue.inDatabase { db in
                let person = PersistablePersonClass(id: nil, name: "Arthur", age: 42)
                try person.insert(db)
                XCTAssertTrue(person.exists(db))
                
                try person.delete(db)
                
                XCTAssertFalse(person.exists(db))
            }
        }
    }
    
    
    // MARK: - PersistableCountry
    
    func testInsertPersistableCountry() {
        assertNoError {
            let dbQueue = try makeDatabaseQueue()
            try dbQueue.inDatabase { db in
                let country = PersistableCountry(isoCode: "FR", name: "France")
                try country.insert(db)
                
                let rows = Row.fetchAll(db, "SELECT * FROM countries")
                XCTAssertEqual(rows.count, 1)
                XCTAssertEqual(rows[0].value(named: "isoCode") as String, "FR")
                XCTAssertEqual(rows[0].value(named: "name") as String, "France")
            }
        }
    }
    
    func testUpdatePersistableCountry() {
        assertNoError {
            let dbQueue = try makeDatabaseQueue()
            try dbQueue.inDatabase { db in
                var country1 = PersistableCountry(isoCode: "FR", name: "France")
                try country1.insert(db)
                let country2 = PersistableCountry(isoCode: "US", name: "United States")
                try country2.insert(db)
                
                country1.name = "France Métropolitaine"
                try country1.update(db)
                XCTAssertEqual(self.lastSQLQuery, "UPDATE \"countries\" SET \"name\"='France Métropolitaine' WHERE \"isoCode\"='FR'")
                
                let rows = Row.fetchAll(db, "SELECT * FROM countries ORDER BY isoCode")
                XCTAssertEqual(rows.count, 2)
                XCTAssertEqual(rows[0].value(named: "isoCode") as String, "FR")
                XCTAssertEqual(rows[0].value(named: "name") as String, "France Métropolitaine")
                XCTAssertEqual(rows[1].value(named: "isoCode") as String, "US")
                XCTAssertEqual(rows[1].value(named: "name") as String, "United States")
            }
        }
    }
    
    func testPartialUpdatePersistableCountry() {
        assertNoError {
            let dbQueue = try makeDatabaseQueue()
            try dbQueue.inDatabase { db in
                var country1 = PersistableCountry(isoCode: "FR", name: "France")
                try country1.insert(db)
                let country2 = PersistableCountry(isoCode: "US", name: "United States")
                try country2.insert(db)
                
                do {
                    country1.name = "France Métropolitaine"
                    try country1.update(db, columns: [String]())
                    XCTAssertEqual(self.lastSQLQuery, "UPDATE \"countries\" SET \"isoCode\"='FR' WHERE \"isoCode\"='FR'")
                    
                    let rows = Row.fetchAll(db, "SELECT * FROM countries ORDER BY isoCode")
                    XCTAssertEqual(rows.count, 2)
                    XCTAssertEqual(rows[0].value(named: "isoCode") as String, "FR")
                    XCTAssertEqual(rows[0].value(named: "name") as String, "France")
                    XCTAssertEqual(rows[1].value(named: "isoCode") as String, "US")
                    XCTAssertEqual(rows[1].value(named: "name") as String, "United States")
                }
                
                do {
                    country1.name = "France Métropolitaine"
<<<<<<< HEAD
                    try country1.update(db, columns: [Column("name")])
=======
                    try country1.update(db, columns: [SQLColumn("name")])
                    XCTAssertEqual(self.lastSQLQuery, "UPDATE \"countries\" SET \"name\"='France Métropolitaine' WHERE \"isoCode\"='FR'")
>>>>>>> 4a9deadc
                    
                    let rows = Row.fetchAll(db, "SELECT * FROM countries ORDER BY isoCode")
                    XCTAssertEqual(rows.count, 2)
                    XCTAssertEqual(rows[0].value(named: "isoCode") as String, "FR")
                    XCTAssertEqual(rows[0].value(named: "name") as String, "France Métropolitaine")
                    XCTAssertEqual(rows[1].value(named: "isoCode") as String, "US")
                    XCTAssertEqual(rows[1].value(named: "name") as String, "United States")
                }
            }
        }
    }
    
    func testSavePersistableCountry() {
        assertNoError {
            let dbQueue = try makeDatabaseQueue()
            try dbQueue.inDatabase { db in
                var country1 = PersistableCountry(isoCode: "FR", name: "France")
                try country1.save(db)
                
                var rows = Row.fetchAll(db, "SELECT * FROM countries")
                XCTAssertEqual(rows.count, 1)
                XCTAssertEqual(rows[0].value(named: "isoCode") as String, "FR")
                XCTAssertEqual(rows[0].value(named: "name") as String, "France")
                
                let country2 = PersistableCountry(isoCode: "US", name: "United States")
                try country2.save(db)
                
                country1.name = "France Métropolitaine"
                try country1.save(db)
                
                rows = Row.fetchAll(db, "SELECT * FROM countries ORDER BY isoCode")
                XCTAssertEqual(rows.count, 2)
                XCTAssertEqual(rows[0].value(named: "isoCode") as String, "FR")
                XCTAssertEqual(rows[0].value(named: "name") as String, "France Métropolitaine")
                XCTAssertEqual(rows[1].value(named: "isoCode") as String, "US")
                XCTAssertEqual(rows[1].value(named: "name") as String, "United States")
                
                try country1.delete(db)
                try country1.save(db)
                
                rows = Row.fetchAll(db, "SELECT * FROM countries ORDER BY isoCode")
                XCTAssertEqual(rows.count, 2)
                XCTAssertEqual(rows[0].value(named: "isoCode") as String, "FR")
                XCTAssertEqual(rows[0].value(named: "name") as String, "France Métropolitaine")
                XCTAssertEqual(rows[1].value(named: "isoCode") as String, "US")
                XCTAssertEqual(rows[1].value(named: "name") as String, "United States")
            }
        }
    }
    
    func testDeletePersistableCountry() {
        assertNoError {
            let dbQueue = try makeDatabaseQueue()
            try dbQueue.inDatabase { db in
                let country1 = PersistableCountry(isoCode: "FR", name: "France")
                try country1.insert(db)
                let country2 = PersistableCountry(isoCode: "US", name: "United States")
                try country2.insert(db)
                
                // TODO: test delete return value
                try country1.delete(db)
                
                let rows = Row.fetchAll(db, "SELECT * FROM countries ORDER BY isoCode")
                XCTAssertEqual(rows.count, 1)
                XCTAssertEqual(rows[0].value(named: "isoCode") as String, "US")
                XCTAssertEqual(rows[0].value(named: "name") as String, "United States")
            }
        }
    }
    
    func testExistsPersistableCountry() {
        assertNoError {
            let dbQueue = try makeDatabaseQueue()
            try dbQueue.inDatabase { db in
                let country = PersistableCountry(isoCode: "FR", name: "France")
                try country.insert(db)
                XCTAssertTrue(country.exists(db))
                
                try country.delete(db)
                
                XCTAssertFalse(country.exists(db))
            }
        }
    }
    
    
    // MARK: - PersistableCustomizedCountry
    
    func testInsertPersistableCustomizedCountry() {
        assertNoError {
            let dbQueue = try makeDatabaseQueue()
            try dbQueue.inDatabase { db in
                var insertCount: Int = 0
                var updateCount: Int = 0
                var saveCount: Int = 0
                var deleteCount: Int = 0
                var existsCount: Int = 0
                let country = PersistableCustomizedCountry(
                    isoCode: "FR",
                    name: "France",
                    willInsert: { insertCount += 1 },
                    willUpdate: { updateCount += 1 },
                    willSave: { saveCount += 1 },
                    willDelete: { deleteCount += 1 },
                    willExists: { existsCount += 1 })
                try country.insert(db)
                
                XCTAssertEqual(insertCount, 1)
                XCTAssertEqual(updateCount, 0)
                XCTAssertEqual(saveCount, 0)
                XCTAssertEqual(deleteCount, 0)
                XCTAssertEqual(existsCount, 0)
                
                let rows = Row.fetchAll(db, "SELECT * FROM countries")
                XCTAssertEqual(rows.count, 1)
                XCTAssertEqual(rows[0].value(named: "isoCode") as String, "FR")
                XCTAssertEqual(rows[0].value(named: "name") as String, "France")
            }
        }
    }
    
    func testUpdatePersistableCustomizedCountry() {
        assertNoError {
            let dbQueue = try makeDatabaseQueue()
            try dbQueue.inDatabase { db in
                var insertCount: Int = 0
                var updateCount: Int = 0
                var saveCount: Int = 0
                var deleteCount: Int = 0
                var existsCount: Int = 0
                var country1 = PersistableCustomizedCountry(
                    isoCode: "FR",
                    name: "France",
                    willInsert: { insertCount += 1 },
                    willUpdate: { updateCount += 1 },
                    willSave: { saveCount += 1 },
                    willDelete: { deleteCount += 1 },
                    willExists: { existsCount += 1 })
                try country1.insert(db)
                let country2 = PersistableCustomizedCountry(
                    isoCode: "US",
                    name: "United States",
                    willInsert: { },
                    willUpdate: { },
                    willSave: { },
                    willDelete: { },
                    willExists: { })
                try country2.insert(db)
                
                country1.name = "France Métropolitaine"
                try country1.update(db)
                XCTAssertEqual(self.lastSQLQuery, "UPDATE \"countries\" SET \"name\"='France Métropolitaine' WHERE \"isoCode\"='FR'")
                
                XCTAssertEqual(insertCount, 1)
                XCTAssertEqual(updateCount, 1)
                XCTAssertEqual(saveCount, 0)
                XCTAssertEqual(deleteCount, 0)
                XCTAssertEqual(existsCount, 0)
                
                let rows = Row.fetchAll(db, "SELECT * FROM countries ORDER BY isoCode")
                XCTAssertEqual(rows.count, 2)
                XCTAssertEqual(rows[0].value(named: "isoCode") as String, "FR")
                XCTAssertEqual(rows[0].value(named: "name") as String, "France Métropolitaine")
                XCTAssertEqual(rows[1].value(named: "isoCode") as String, "US")
                XCTAssertEqual(rows[1].value(named: "name") as String, "United States")
            }
        }
    }
    
    func testPartialUpdatePersistableCustomizedCountry() {
        assertNoError {
            let dbQueue = try makeDatabaseQueue()
            try dbQueue.inDatabase { db in
                var insertCount: Int = 0
                var updateCount: Int = 0
                var saveCount: Int = 0
                var deleteCount: Int = 0
                var existsCount: Int = 0
                var country1 = PersistableCustomizedCountry(
                    isoCode: "FR",
                    name: "France",
                    willInsert: { insertCount += 1 },
                    willUpdate: { updateCount += 1 },
                    willSave: { saveCount += 1 },
                    willDelete: { deleteCount += 1 },
                    willExists: { existsCount += 1 })
                try country1.insert(db)
                let country2 = PersistableCustomizedCountry(
                    isoCode: "US",
                    name: "United States",
                    willInsert: { },
                    willUpdate: { },
                    willSave: { },
                    willDelete: { },
                    willExists: { })
                try country2.insert(db)
                
                country1.name = "France Métropolitaine"
                try country1.update(db, columns: ["name"])
                XCTAssertEqual(self.lastSQLQuery, "UPDATE \"countries\" SET \"name\"='France Métropolitaine' WHERE \"isoCode\"='FR'")
                
                XCTAssertEqual(insertCount, 1)
                XCTAssertEqual(updateCount, 1)
                XCTAssertEqual(saveCount, 0)
                XCTAssertEqual(deleteCount, 0)
                XCTAssertEqual(existsCount, 0)
                
                let rows = Row.fetchAll(db, "SELECT * FROM countries ORDER BY isoCode")
                XCTAssertEqual(rows.count, 2)
                XCTAssertEqual(rows[0].value(named: "isoCode") as String, "FR")
                XCTAssertEqual(rows[0].value(named: "name") as String, "France Métropolitaine")
                XCTAssertEqual(rows[1].value(named: "isoCode") as String, "US")
                XCTAssertEqual(rows[1].value(named: "name") as String, "United States")
            }
        }
    }
    
    func testSavePersistableCustomizedCountry() {
        assertNoError {
            let dbQueue = try makeDatabaseQueue()
            try dbQueue.inDatabase { db in
                var insertCount: Int = 0
                var updateCount: Int = 0
                var saveCount: Int = 0
                var deleteCount: Int = 0
                var existsCount: Int = 0
                var country1 = PersistableCustomizedCountry(
                    isoCode: "FR",
                    name: "France",
                    willInsert: { insertCount += 1 },
                    willUpdate: { updateCount += 1 },
                    willSave: { saveCount += 1 },
                    willDelete: { deleteCount += 1 },
                    willExists: { existsCount += 1 })
                try country1.save(db)
                
                XCTAssertEqual(insertCount, 1)
                XCTAssertEqual(updateCount, 1)
                XCTAssertEqual(saveCount, 1)
                XCTAssertEqual(deleteCount, 0)
                XCTAssertEqual(existsCount, 0)
                
                var rows = Row.fetchAll(db, "SELECT * FROM countries")
                XCTAssertEqual(rows.count, 1)
                XCTAssertEqual(rows[0].value(named: "isoCode") as String, "FR")
                XCTAssertEqual(rows[0].value(named: "name") as String, "France")
                
                let country2 = PersistableCustomizedCountry(
                    isoCode: "US",
                    name: "United States",
                    willInsert: { },
                    willUpdate: { },
                    willSave: { },
                    willDelete: { },
                    willExists: { })
                try country2.save(db)
                
                country1.name = "France Métropolitaine"
                try country1.save(db)
                
                XCTAssertEqual(insertCount, 1)
                XCTAssertEqual(updateCount, 2)
                XCTAssertEqual(saveCount, 2)
                XCTAssertEqual(deleteCount, 0)
                XCTAssertEqual(existsCount, 0)
                
                rows = Row.fetchAll(db, "SELECT * FROM countries ORDER BY isoCode")
                XCTAssertEqual(rows.count, 2)
                XCTAssertEqual(rows[0].value(named: "isoCode") as String, "FR")
                XCTAssertEqual(rows[0].value(named: "name") as String, "France Métropolitaine")
                XCTAssertEqual(rows[1].value(named: "isoCode") as String, "US")
                XCTAssertEqual(rows[1].value(named: "name") as String, "United States")
                
                // TODO: test delete return value
                _ = try country1.delete(db)
                try country1.save(db)
                
                XCTAssertEqual(insertCount, 2)
                XCTAssertEqual(updateCount, 3)
                XCTAssertEqual(saveCount, 3)
                XCTAssertEqual(deleteCount, 1)
                XCTAssertEqual(existsCount, 0)
                
                rows = Row.fetchAll(db, "SELECT * FROM countries ORDER BY isoCode")
                XCTAssertEqual(rows.count, 2)
                XCTAssertEqual(rows[0].value(named: "isoCode") as String, "FR")
                XCTAssertEqual(rows[0].value(named: "name") as String, "France Métropolitaine")
                XCTAssertEqual(rows[1].value(named: "isoCode") as String, "US")
                XCTAssertEqual(rows[1].value(named: "name") as String, "United States")
            }
        }
    }
    
    func testDeletePersistableCustomizedCountry() {
        assertNoError {
            let dbQueue = try makeDatabaseQueue()
            try dbQueue.inDatabase { db in
                var insertCount: Int = 0
                var updateCount: Int = 0
                var saveCount: Int = 0
                var deleteCount: Int = 0
                var existsCount: Int = 0
                let country1 = PersistableCustomizedCountry(
                    isoCode: "FR",
                    name: "France",
                    willInsert: { insertCount += 1 },
                    willUpdate: { updateCount += 1 },
                    willSave: { saveCount += 1 },
                    willDelete: { deleteCount += 1 },
                    willExists: { existsCount += 1 })
                try country1.insert(db)
                let country2 = PersistableCustomizedCountry(
                    isoCode: "US",
                    name: "United States",
                    willInsert: { },
                    willUpdate: { },
                    willSave: { },
                    willDelete: { },
                    willExists: { })
                try country2.insert(db)
                
                // TODO: test delete return value
                _ = try country1.delete(db)
                
                XCTAssertEqual(insertCount, 1)
                XCTAssertEqual(updateCount, 0)
                XCTAssertEqual(saveCount, 0)
                XCTAssertEqual(deleteCount, 1)
                XCTAssertEqual(existsCount, 0)
                
                let rows = Row.fetchAll(db, "SELECT * FROM countries ORDER BY isoCode")
                XCTAssertEqual(rows.count, 1)
                XCTAssertEqual(rows[0].value(named: "isoCode") as String, "US")
                XCTAssertEqual(rows[0].value(named: "name") as String, "United States")
            }
        }
    }
    
    func testExistsPersistableCustomizedCountry() {
        assertNoError {
            let dbQueue = try makeDatabaseQueue()
            try dbQueue.inDatabase { db in
                var insertCount: Int = 0
                var updateCount: Int = 0
                var saveCount: Int = 0
                var deleteCount: Int = 0
                var existsCount: Int = 0
                let country = PersistableCustomizedCountry(
                    isoCode: "FR",
                    name: "France",
                    willInsert: { insertCount += 1 },
                    willUpdate: { updateCount += 1 },
                    willSave: { saveCount += 1 },
                    willDelete: { deleteCount += 1 },
                    willExists: { existsCount += 1 })
                try country.insert(db)
                
                XCTAssertTrue(country.exists(db))
                XCTAssertEqual(insertCount, 1)
                XCTAssertEqual(updateCount, 0)
                XCTAssertEqual(saveCount, 0)
                XCTAssertEqual(deleteCount, 0)
                XCTAssertEqual(existsCount, 1)
                
                // TODO: test delete return value
                _ = try country.delete(db)
                
                XCTAssertFalse(country.exists(db))
                XCTAssertEqual(insertCount, 1)
                XCTAssertEqual(updateCount, 0)
                XCTAssertEqual(saveCount, 0)
                XCTAssertEqual(deleteCount, 1)
                XCTAssertEqual(existsCount, 2)
            }
        }
    }
    
    
    // MARK: - Errors
    
    func testInsertErrorDoesNotPreventSubsequentInserts() {
        assertNoError {
            let dbQueue = try makeDatabaseQueue()
            try dbQueue.inDatabase { db in
                let person = PersistablePersonClass(id: nil, name: "Arthur", age: 12)
                try person.insert(db)
                try PersistableCountry(isoCode: "FR", name: "France").insert(db)
                do {
                    try Citizenship(personID: person.id!, countryIsoCode: "US").insert(db)
                } catch let error as DatabaseError {
                    XCTAssertEqual(error.code, 19) // SQLITE_CONSTRAINT
                }
                try Citizenship(personID: person.id!, countryIsoCode: "FR").insert(db)
            }
        }
    }
}<|MERGE_RESOLUTION|>--- conflicted
+++ resolved
@@ -226,13 +226,9 @@
                 
                 do {
                     person1.name = "Craig"
-<<<<<<< HEAD
+                    person1.age = 25
                     try person1.update(db, columns: [Column("name")])
-=======
-                    person1.age = 25
-                    try person1.update(db, columns: [SQLColumn("name")])
                     XCTAssertEqual(self.lastSQLQuery, "UPDATE \"persons\" SET \"name\"='Craig' WHERE \"id\"=1")
->>>>>>> 4a9deadc
                     
                     let rows = Row.fetchAll(db, "SELECT * FROM persons ORDER BY id")
                     XCTAssertEqual(rows.count, 2)
@@ -400,12 +396,8 @@
                 
                 do {
                     country1.name = "France Métropolitaine"
-<<<<<<< HEAD
                     try country1.update(db, columns: [Column("name")])
-=======
-                    try country1.update(db, columns: [SQLColumn("name")])
                     XCTAssertEqual(self.lastSQLQuery, "UPDATE \"countries\" SET \"name\"='France Métropolitaine' WHERE \"isoCode\"='FR'")
->>>>>>> 4a9deadc
                     
                     let rows = Row.fetchAll(db, "SELECT * FROM countries ORDER BY isoCode")
                     XCTAssertEqual(rows.count, 2)
