--- conflicted
+++ resolved
@@ -75,13 +75,8 @@
                 
                 let row = Row.fetchOne(db, "SELECT * FROM minimalSingles WHERE UUID = ?", arguments: [record.UUID])!
                 for (key, value) in record.persistentDictionary {
-<<<<<<< HEAD
-                    if let dbv = row.databaseValue(named: key) {
+                    if let dbv: DatabaseValue = row.value(named: key) {
                         XCTAssertEqual(dbv, value?.databaseValue ?? .null)
-=======
-                    if let dbv: DatabaseValue = row.value(named: key) {
-                        XCTAssertEqual(dbv, value?.databaseValue ?? .Null)
->>>>>>> a2487820
                     } else {
                         XCTFail("Missing column \(key) in fetched row")
                     }
@@ -119,13 +114,8 @@
                 
                 let row = Row.fetchOne(db, "SELECT * FROM minimalSingles WHERE UUID = ?", arguments: [record.UUID])!
                 for (key, value) in record.persistentDictionary {
-<<<<<<< HEAD
-                    if let dbv = row.databaseValue(named: key) {
+                    if let dbv: DatabaseValue = row.value(named: key) {
                         XCTAssertEqual(dbv, value?.databaseValue ?? .null)
-=======
-                    if let dbv: DatabaseValue = row.value(named: key) {
-                        XCTAssertEqual(dbv, value?.databaseValue ?? .Null)
->>>>>>> a2487820
                     } else {
                         XCTFail("Missing column \(key) in fetched row")
                     }
@@ -164,13 +154,8 @@
                 
                 let row = Row.fetchOne(db, "SELECT * FROM minimalSingles WHERE UUID = ?", arguments: [record.UUID])!
                 for (key, value) in record.persistentDictionary {
-<<<<<<< HEAD
-                    if let dbv = row.databaseValue(named: key) {
+                    if let dbv: DatabaseValue = row.value(named: key) {
                         XCTAssertEqual(dbv, value?.databaseValue ?? .null)
-=======
-                    if let dbv: DatabaseValue = row.value(named: key) {
-                        XCTAssertEqual(dbv, value?.databaseValue ?? .Null)
->>>>>>> a2487820
                     } else {
                         XCTFail("Missing column \(key) in fetched row")
                     }
@@ -226,13 +211,8 @@
                 
                 let row = Row.fetchOne(db, "SELECT * FROM minimalSingles WHERE UUID = ?", arguments: [record.UUID])!
                 for (key, value) in record.persistentDictionary {
-<<<<<<< HEAD
-                    if let dbv = row.databaseValue(named: key) {
-                        XCTAssertEqual(dbv, value?.databaseValue ?? .null)
-=======
-                    if let dbv: DatabaseValue = row.value(named: key) {
-                        XCTAssertEqual(dbv, value?.databaseValue ?? .Null)
->>>>>>> a2487820
+                if let dbv: DatabaseValue = row.value(named: key) {
+                    XCTAssertEqual(dbv, value?.databaseValue ?? .null)
                     } else {
                         XCTFail("Missing column \(key) in fetched row")
                     }
@@ -252,13 +232,8 @@
                 
                 let row = Row.fetchOne(db, "SELECT * FROM minimalSingles WHERE UUID = ?", arguments: [record.UUID])!
                 for (key, value) in record.persistentDictionary {
-<<<<<<< HEAD
-                    if let dbv = row.databaseValue(named: key) {
-                        XCTAssertEqual(dbv, value?.databaseValue ?? .null)
-=======
-                    if let dbv: DatabaseValue = row.value(named: key) {
-                        XCTAssertEqual(dbv, value?.databaseValue ?? .Null)
->>>>>>> a2487820
+                if let dbv: DatabaseValue = row.value(named: key) {
+                    XCTAssertEqual(dbv, value?.databaseValue ?? .null)
                     } else {
                         XCTFail("Missing column \(key) in fetched row")
                     }
@@ -279,13 +254,8 @@
                 
                 let row = Row.fetchOne(db, "SELECT * FROM minimalSingles WHERE UUID = ?", arguments: [record.UUID])!
                 for (key, value) in record.persistentDictionary {
-<<<<<<< HEAD
-                    if let dbv = row.databaseValue(named: key) {
-                        XCTAssertEqual(dbv, value?.databaseValue ?? .null)
-=======
-                    if let dbv: DatabaseValue = row.value(named: key) {
-                        XCTAssertEqual(dbv, value?.databaseValue ?? .Null)
->>>>>>> a2487820
+                if let dbv: DatabaseValue = row.value(named: key) {
+                    XCTAssertEqual(dbv, value?.databaseValue ?? .null)
                     } else {
                         XCTFail("Missing column \(key) in fetched row")
                     }
