import XCTest
#if USING_SQLCIPHER
    import GRDBCipher
#elseif USING_CUSTOMSQLITE
    import GRDBCustomSQLite
#else
    import GRDB
#endif

// Person has a RowID primary key, and a overriden insert() method.
private class Person : Record {
    var id: Int64!
    var name: String!
    var age: Int?
    var creationDate: Date!
    
    init(id: Int64? = nil, name: String? = nil, age: Int? = nil, creationDate: Date? = nil) {
        self.id = id
        self.name = name
        self.age = age
        self.creationDate = creationDate
        super.init()
    }
    
    static func setup(inDatabase db: Database) throws {
        try db.execute(
            "CREATE TABLE persons (" +
                "id INTEGER PRIMARY KEY, " +
                "creationDate TEXT NOT NULL, " +
                "name TEXT NOT NULL, " +
                "age INT" +
            ")")
    }
    
    // Record
    
    override class var databaseTableName: String {
        return "persons"
    }
    
    required init(row: Row) {
        id = row.value(named: "id")
        age = row.value(named: "age")
        name = row.value(named: "name")
        creationDate = row.value(named: "creationDate")
        super.init(row: row)
    }
    
    override var persistentDictionary: [String: DatabaseValueConvertible?] {
        return [
            "id": id,
            "name": name,
            "age": age,
            "creationDate": creationDate,
        ]
    }
    
    override func insert(_ db: Database) throws {
        // This is implicitely tested with the NOT NULL constraint on creationDate
        if creationDate == nil {
            creationDate = Date()
        }
        
        try super.insert(db)
    }
    
    override func didInsert(with rowID: Int64, for column: String?) {
        self.id = rowID
    }
}

class PrimaryKeyRowIDTests: GRDBTestCase {
    
    override func setup(_ dbWriter: DatabaseWriter) throws {
        var migrator = DatabaseMigrator()
        migrator.registerMigration("createPerson", migrate: Person.setup)
        try migrator.migrate(dbWriter)
    }
    
    
    // MARK: - Insert
    
    func testInsertWithNilPrimaryKeyInsertsARowAndSetsPrimaryKey() {
        assertNoError {
            let dbQueue = try makeDatabaseQueue()
            try dbQueue.inDatabase { db in
                let record = Person(name: "Arthur")
                XCTAssertTrue(record.id == nil)
                try record.insert(db)
                XCTAssertTrue(record.id != nil)
                
                let row = Row.fetchOne(db, "SELECT * FROM persons WHERE id = ?", arguments: [record.id])!
                for (key, value) in record.persistentDictionary {
<<<<<<< HEAD
                    if let dbv = row.databaseValue(named: key) {
                        XCTAssertEqual(dbv, value?.databaseValue ?? .null)
=======
                    if let dbv: DatabaseValue = row.value(named: key) {
                        XCTAssertEqual(dbv, value?.databaseValue ?? .Null)
>>>>>>> a2487820
                    } else {
                        XCTFail("Missing column \(key) in fetched row")
                    }
                }
            }
        }
    }
    
    func testRollbackedInsertWithNilPrimaryKeyDoesNotResetPrimaryKey() {
        assertNoError {
            let dbQueue = try makeDatabaseQueue()
            let record = Person(name: "Arthur")
            try dbQueue.inTransaction { db in
                XCTAssertTrue(record.id == nil)
                try record.insert(db)
                XCTAssertTrue(record.id != nil)
                
                let row = Row.fetchOne(db, "SELECT * FROM persons WHERE id = ?", arguments: [record.id])!
                for (key, value) in record.persistentDictionary {
<<<<<<< HEAD
                    if let dbv = row.databaseValue(named: key) {
                        XCTAssertEqual(dbv, value?.databaseValue ?? .null)
=======
                    if let dbv: DatabaseValue = row.value(named: key) {
                        XCTAssertEqual(dbv, value?.databaseValue ?? .Null)
>>>>>>> a2487820
                    } else {
                        XCTFail("Missing column \(key) in fetched row")
                    }
                }
                return .rollback
            }
            // This is debatable, actually.
            XCTAssertTrue(record.id != nil)
        }
    }
    
    func testInsertWithNotNilPrimaryKeyThatDoesNotMatchAnyRowInsertsARow() {
        assertNoError {
            let dbQueue = try makeDatabaseQueue()
            try dbQueue.inDatabase { db in
                let record = Person(id: 123456, name: "Arthur")
                try record.insert(db)
                
                let row = Row.fetchOne(db, "SELECT * FROM persons WHERE id = ?", arguments: [record.id])!
                for (key, value) in record.persistentDictionary {
<<<<<<< HEAD
                    if let dbv = row.databaseValue(named: key) {
                        XCTAssertEqual(dbv, value?.databaseValue ?? .null)
=======
                    if let dbv: DatabaseValue = row.value(named: key) {
                        XCTAssertEqual(dbv, value?.databaseValue ?? .Null)
>>>>>>> a2487820
                    } else {
                        XCTFail("Missing column \(key) in fetched row")
                    }
                }
            }
        }
    }
    
    func testRollbackedInsertWithNotNilPrimaryKeyDoeNotResetPrimaryKey() {
        assertNoError {
            let dbQueue = try makeDatabaseQueue()
            let record = Person(id: 123456, name: "Arthur")
            try dbQueue.inTransaction { db in
                try record.insert(db)
                XCTAssertEqual(record.id!, 123456)
                return .rollback
            }
            XCTAssertEqual(record.id!, 123456)
        }
    }
    
    func testInsertWithNotNilPrimaryKeyThatMatchesARowThrowsDatabaseError() {
        assertNoError {
            let dbQueue = try makeDatabaseQueue()
            try dbQueue.inDatabase { db in
                let record = Person(name: "Arthur")
                try record.insert(db)
                do {
                    try record.insert(db)
                    XCTFail("Expected DatabaseError")
                } catch is DatabaseError {
                    // Expected DatabaseError
                }
            }
        }
    }
    
    func testInsertAfterDeleteInsertsARow() {
        assertNoError {
            let dbQueue = try makeDatabaseQueue()
            try dbQueue.inDatabase { db in
                let record = Person(name: "Arthur")
                try record.insert(db)
                try record.delete(db)
                try record.insert(db)
                
                let row = Row.fetchOne(db, "SELECT * FROM persons WHERE id = ?", arguments: [record.id])!
                for (key, value) in record.persistentDictionary {
<<<<<<< HEAD
                    if let dbv = row.databaseValue(named: key) {
                        XCTAssertEqual(dbv, value?.databaseValue ?? .null)
=======
                    if let dbv: DatabaseValue = row.value(named: key) {
                        XCTAssertEqual(dbv, value?.databaseValue ?? .Null)
>>>>>>> a2487820
                    } else {
                        XCTFail("Missing column \(key) in fetched row")
                    }
                }
            }
        }
    }
    
    
    // MARK: - Update
    
    func testUpdateWithNilPrimaryKeyThrowsRecordNotFound() {
        assertNoError {
            let dbQueue = try makeDatabaseQueue()
            try dbQueue.inDatabase { db in
                let record = Person(id: nil, name: "Arthur")
                do {
                    try record.update(db)
                    XCTFail("Expected PersistenceError.recordNotFound")
                } catch PersistenceError.recordNotFound {
                    // Expected PersistenceError.recordNotFound
                }
            }
        }
    }
    
    func testUpdateWithNotNilPrimaryKeyThatDoesNotMatchAnyRowThrowsRecordNotFound() {
        assertNoError {
            let dbQueue = try makeDatabaseQueue()
            try dbQueue.inDatabase { db in
                let record = Person(id: 123456, name: "Arthur")
                do {
                    try record.update(db)
                    XCTFail("Expected PersistenceError.recordNotFound")
                } catch PersistenceError.recordNotFound {
                    // Expected PersistenceError.recordNotFound
                }
            }
        }
    }
    
    func testUpdateWithNotNilPrimaryKeyThatMatchesARowUpdatesThatRow() {
        assertNoError {
            let dbQueue = try makeDatabaseQueue()
            try dbQueue.inDatabase { db in
                let record = Person(name: "Arthur", age: 41)
                try record.insert(db)
                record.age = record.age! + 1
                try record.update(db)

                let row = Row.fetchOne(db, "SELECT * FROM persons WHERE id = ?", arguments: [record.id])!
                for (key, value) in record.persistentDictionary {
<<<<<<< HEAD
                    if let dbv = row.databaseValue(named: key) {
                        XCTAssertEqual(dbv, value?.databaseValue ?? .null)
=======
                    if let dbv: DatabaseValue = row.value(named: key) {
                        XCTAssertEqual(dbv, value?.databaseValue ?? .Null)
>>>>>>> a2487820
                    } else {
                        XCTFail("Missing column \(key) in fetched row")
                    }
                }
            }
        }
    }
    
    func testUpdateAfterDeleteThrowsRecordNotFound() {
        assertNoError {
            let dbQueue = try makeDatabaseQueue()
            try dbQueue.inDatabase { db in
                let record = Person(name: "Arthur")
                try record.insert(db)
                try record.delete(db)
                do {
                    try record.update(db)
                    XCTFail("Expected PersistenceError.recordNotFound")
                } catch PersistenceError.recordNotFound {
                    // Expected PersistenceError.recordNotFound
                }
            }
        }
    }
    
    
    // MARK: - Save
    
    func testSaveWithNilPrimaryKeyInsertsARowAndSetsPrimaryKey() {
        assertNoError {
            let dbQueue = try makeDatabaseQueue()
            try dbQueue.inDatabase { db in
                let record = Person(name: "Arthur")
                XCTAssertTrue(record.id == nil)
                try record.save(db)
                XCTAssertTrue(record.id != nil)
                
                let row = Row.fetchOne(db, "SELECT * FROM persons WHERE id = ?", arguments: [record.id])!
                for (key, value) in record.persistentDictionary {
<<<<<<< HEAD
                    if let dbv = row.databaseValue(named: key) {
                        XCTAssertEqual(dbv, value?.databaseValue ?? .null)
=======
                    if let dbv: DatabaseValue = row.value(named: key) {
                        XCTAssertEqual(dbv, value?.databaseValue ?? .Null)
>>>>>>> a2487820
                    } else {
                        XCTFail("Missing column \(key) in fetched row")
                    }
                }
            }
        }
    }
    
    func testSaveWithNotNilPrimaryKeyThatDoesNotMatchAnyRowInsertsARow() {
        assertNoError {
            let dbQueue = try makeDatabaseQueue()
            try dbQueue.inDatabase { db in
                let record = Person(id: 123456, name: "Arthur")
                try record.save(db)
                
                let row = Row.fetchOne(db, "SELECT * FROM persons WHERE id = ?", arguments: [record.id])!
                for (key, value) in record.persistentDictionary {
<<<<<<< HEAD
                    if let dbv = row.databaseValue(named: key) {
                        XCTAssertEqual(dbv, value?.databaseValue ?? .null)
=======
                    if let dbv: DatabaseValue = row.value(named: key) {
                        XCTAssertEqual(dbv, value?.databaseValue ?? .Null)
>>>>>>> a2487820
                    } else {
                        XCTFail("Missing column \(key) in fetched row")
                    }
                }
            }
        }
    }

    
    func testSaveWithNotNilPrimaryKeyThatMatchesARowUpdatesThatRow() {
        assertNoError {
            let dbQueue = try makeDatabaseQueue()
            try dbQueue.inDatabase { db in
                let record = Person(name: "Arthur", age: 41)
                try record.insert(db)
                try record.save(db)   // Test that useless update succeeds. It is a proof that save() has performed an UPDATE statement, and not an INSERT statement: INSERT would have throw a database error for duplicated key.
                record.age = record.age! + 1
                try record.save(db)   // Actual update
                
                let row = Row.fetchOne(db, "SELECT * FROM persons WHERE id = ?", arguments: [record.id])!
                for (key, value) in record.persistentDictionary {
<<<<<<< HEAD
                    if let dbv = row.databaseValue(named: key) {
                        XCTAssertEqual(dbv, value?.databaseValue ?? .null)
=======
                    if let dbv: DatabaseValue = row.value(named: key) {
                        XCTAssertEqual(dbv, value?.databaseValue ?? .Null)
>>>>>>> a2487820
                    } else {
                        XCTFail("Missing column \(key) in fetched row")
                    }
                }
            }
        }
    }
    
    func testSaveAfterDeleteInsertsARow() {
        assertNoError {
            let dbQueue = try makeDatabaseQueue()
            try dbQueue.inDatabase { db in
                let record = Person(name: "Arthur")
                try record.insert(db)
                try record.delete(db)
                try record.save(db)
                
                let row = Row.fetchOne(db, "SELECT * FROM persons WHERE id = ?", arguments: [record.id])!
                for (key, value) in record.persistentDictionary {
<<<<<<< HEAD
                    if let dbv = row.databaseValue(named: key) {
                        XCTAssertEqual(dbv, value?.databaseValue ?? .null)
=======
                    if let dbv: DatabaseValue = row.value(named: key) {
                        XCTAssertEqual(dbv, value?.databaseValue ?? .Null)
>>>>>>> a2487820
                    } else {
                        XCTFail("Missing column \(key) in fetched row")
                    }
                }
            }
        }
    }
    
    
    // MARK: - Delete
    
    func testDeleteWithNilPrimaryKey() {
        assertNoError {
            let dbQueue = try makeDatabaseQueue()
            try dbQueue.inDatabase { db in
                let record = Person(id: nil, name: "Arthur")
                let deleted = try record.delete(db)
                XCTAssertFalse(deleted)
            }
        }
    }
    
    func testDeleteWithNotNilPrimaryKeyThatDoesNotMatchAnyRowDoesNothing() {
        assertNoError {
            let dbQueue = try makeDatabaseQueue()
            try dbQueue.inDatabase { db in
                let record = Person(id: 123456, name: "Arthur")
                let deleted = try record.delete(db)
                XCTAssertFalse(deleted)
            }
        }
    }
    
    func testDeleteWithNotNilPrimaryKeyThatMatchesARowDeletesThatRow() {
        assertNoError {
            let dbQueue = try makeDatabaseQueue()
            try dbQueue.inDatabase { db in
                let record = Person(name: "Arthur")
                try record.insert(db)
                let deleted = try record.delete(db)
                XCTAssertTrue(deleted)
                
                let row = Row.fetchOne(db, "SELECT * FROM persons WHERE id = ?", arguments: [record.id])
                XCTAssertTrue(row == nil)
            }
        }
    }
    
    func testDeleteAfterDeleteDoesNothing() {
        assertNoError {
            let dbQueue = try makeDatabaseQueue()
            try dbQueue.inDatabase { db in
                let record = Person(name: "Arthur")
                try record.insert(db)
                var deleted = try record.delete(db)
                XCTAssertTrue(deleted)
                deleted = try record.delete(db)
                XCTAssertFalse(deleted)
            }
        }
    }
    
    
    // MARK: - Fetch With Key
    
    func testFetchWithKeys() {
        assertNoError {
            let dbQueue = try makeDatabaseQueue()
            try dbQueue.inDatabase { db in
                let record1 = Person(name: "Arthur")
                try record1.insert(db)
                let record2 = Person(name: "Barbara")
                try record2.insert(db)
                
                do {
                    let fetchedRecords = Array(Person.fetch(db, keys: []))
                    XCTAssertEqual(fetchedRecords.count, 0)
                }
                
                do {
                    let fetchedRecords = Array(Person.fetch(db, keys: [["id": record1.id], ["id": record2.id]]))
                    XCTAssertEqual(fetchedRecords.count, 2)
                    XCTAssertEqual(Set(fetchedRecords.map { $0.id }), Set([record1.id, record2.id]))
                }
                
                do {
                    let fetchedRecords = Array(Person.fetch(db, keys: [["id": record1.id], ["id": nil]]))
                    XCTAssertEqual(fetchedRecords.count, 1)
                    XCTAssertEqual(fetchedRecords.first!.id, record1.id!)
                }
            }
        }
    }
    
    func testFetchAllWithKeys() {
        assertNoError {
            let dbQueue = try makeDatabaseQueue()
            try dbQueue.inDatabase { db in
                let record1 = Person(name: "Arthur")
                try record1.insert(db)
                let record2 = Person(name: "Barbara")
                try record2.insert(db)
                
                do {
                    let fetchedRecords = Person.fetchAll(db, keys: [])
                    XCTAssertEqual(fetchedRecords.count, 0)
                }
                
                do {
                    let fetchedRecords = Person.fetchAll(db, keys: [["id": record1.id], ["id": record2.id]])
                    XCTAssertEqual(fetchedRecords.count, 2)
                    XCTAssertEqual(Set(fetchedRecords.map { $0.id }), Set([record1.id, record2.id]))
                }
                
                do {
                    let fetchedRecords = Person.fetchAll(db, keys: [["id": record1.id], ["id": nil]])
                    XCTAssertEqual(fetchedRecords.count, 1)
                    XCTAssertEqual(fetchedRecords.first!.id, record1.id!)
                }
            }
        }
    }
    
    func testFetchOneWithKey() {
        assertNoError {
            let dbQueue = try makeDatabaseQueue()
            try dbQueue.inDatabase { db in
                let record = Person(name: "Arthur")
                try record.insert(db)
                
                let fetchedRecord = Person.fetchOne(db, key: ["id": record.id])!
                XCTAssertTrue(fetchedRecord.id == record.id)
                XCTAssertTrue(fetchedRecord.name == record.name)
                XCTAssertTrue(fetchedRecord.age == record.age)
                XCTAssertTrue(abs(fetchedRecord.creationDate.timeIntervalSince(record.creationDate)) < 1e-3)    // ISO-8601 is precise to the millisecond.
            }
        }
    }
    
    
    // MARK: - Fetch With Primary Key
    
    func testFetchWithPrimaryKeys() {
        assertNoError {
            let dbQueue = try makeDatabaseQueue()
            try dbQueue.inDatabase { db in
                let record1 = Person(name: "Arthur")
                try record1.insert(db)
                let record2 = Person(name: "Barbara")
                try record2.insert(db)
                
                do {
                    let ids: [Int64] = []
                    let fetchedRecords = Array(Person.fetch(db, keys: ids))
                    XCTAssertEqual(fetchedRecords.count, 0)
                }
                
                do {
                    let ids = [record1.id!, record2.id!]
                    let fetchedRecords = Array(Person.fetch(db, keys: ids))
                    XCTAssertEqual(fetchedRecords.count, 2)
                    XCTAssertEqual(Set(fetchedRecords.map { $0.id }), Set(ids))
                }
            }
        }
    }
    
    func testFetchAllWithPrimaryKeys() {
        assertNoError {
            let dbQueue = try makeDatabaseQueue()
            try dbQueue.inDatabase { db in
                let record1 = Person(name: "Arthur")
                try record1.insert(db)
                let record2 = Person(name: "Barbara")
                try record2.insert(db)
                
                do {
                    let ids: [Int64] = []
                    let fetchedRecords = Person.fetchAll(db, keys: ids)
                    XCTAssertEqual(fetchedRecords.count, 0)
                }
                
                do {
                    let ids = [record1.id!, record2.id!]
                    let fetchedRecords = Person.fetchAll(db, keys: ids)
                    XCTAssertEqual(fetchedRecords.count, 2)
                    XCTAssertEqual(Set(fetchedRecords.map { $0.id }), Set(ids))
                }
            }
        }
    }
    
    func testFetchOneWithPrimaryKey() {
        assertNoError {
            let dbQueue = try makeDatabaseQueue()
            try dbQueue.inDatabase { db in
                let record = Person(name: "Arthur")
                try record.insert(db)
                
                do {
                    let id: Int64? = nil
                    let fetchedRecord = Person.fetchOne(db, key: id)
                    XCTAssertTrue(fetchedRecord == nil)
                }
                
                do {
                    let fetchedRecord = Person.fetchOne(db, key: record.id)!
                    XCTAssertTrue(fetchedRecord.id == record.id)
                    XCTAssertTrue(fetchedRecord.name == record.name)
                    XCTAssertTrue(fetchedRecord.age == record.age)
                    XCTAssertTrue(abs(fetchedRecord.creationDate.timeIntervalSince(record.creationDate)) < 1e-3)    // ISO-8601 is precise to the millisecond.
                }
            }
        }
    }
    
    
    // MARK: - Exists
    
    func testExistsWithNilPrimaryKeyReturnsFalse() {
        assertNoError {
            let dbQueue = try makeDatabaseQueue()
            dbQueue.inDatabase { db in
                let record = Person(id: nil, name: "Arthur")
                XCTAssertFalse(record.exists(db))
            }
        }
    }
    
    func testExistsWithNotNilPrimaryKeyThatDoesNotMatchAnyRowReturnsFalse() {
        assertNoError {
            let dbQueue = try makeDatabaseQueue()
            dbQueue.inDatabase { db in
                let record = Person(id: 123456, name: "Arthur")
                XCTAssertFalse(record.exists(db))
            }
        }
    }
    
    func testExistsWithNotNilPrimaryKeyThatMatchesARowReturnsTrue() {
        assertNoError {
            let dbQueue = try makeDatabaseQueue()
            try dbQueue.inDatabase { db in
                let record = Person(name: "Arthur")
                try record.insert(db)
                XCTAssertTrue(record.exists(db))
            }
        }
    }
    
    func testExistsAfterDeleteReturnsTrue() {
        assertNoError {
            let dbQueue = try makeDatabaseQueue()
            try dbQueue.inDatabase { db in
                let record = Person(name: "Arthur")
                try record.insert(db)
                try record.delete(db)
                XCTAssertFalse(record.exists(db))
            }
        }
    }
}<|MERGE_RESOLUTION|>--- conflicted
+++ resolved
@@ -91,13 +91,8 @@
                 
                 let row = Row.fetchOne(db, "SELECT * FROM persons WHERE id = ?", arguments: [record.id])!
                 for (key, value) in record.persistentDictionary {
-<<<<<<< HEAD
-                    if let dbv = row.databaseValue(named: key) {
-                        XCTAssertEqual(dbv, value?.databaseValue ?? .null)
-=======
-                    if let dbv: DatabaseValue = row.value(named: key) {
-                        XCTAssertEqual(dbv, value?.databaseValue ?? .Null)
->>>>>>> a2487820
+                if let dbv: DatabaseValue = row.value(named: key) {
+                    XCTAssertEqual(dbv, value?.databaseValue ?? .null)
                     } else {
                         XCTFail("Missing column \(key) in fetched row")
                     }
@@ -117,13 +112,8 @@
                 
                 let row = Row.fetchOne(db, "SELECT * FROM persons WHERE id = ?", arguments: [record.id])!
                 for (key, value) in record.persistentDictionary {
-<<<<<<< HEAD
-                    if let dbv = row.databaseValue(named: key) {
-                        XCTAssertEqual(dbv, value?.databaseValue ?? .null)
-=======
-                    if let dbv: DatabaseValue = row.value(named: key) {
-                        XCTAssertEqual(dbv, value?.databaseValue ?? .Null)
->>>>>>> a2487820
+                if let dbv: DatabaseValue = row.value(named: key) {
+                    XCTAssertEqual(dbv, value?.databaseValue ?? .null)
                     } else {
                         XCTFail("Missing column \(key) in fetched row")
                     }
@@ -144,13 +134,8 @@
                 
                 let row = Row.fetchOne(db, "SELECT * FROM persons WHERE id = ?", arguments: [record.id])!
                 for (key, value) in record.persistentDictionary {
-<<<<<<< HEAD
-                    if let dbv = row.databaseValue(named: key) {
-                        XCTAssertEqual(dbv, value?.databaseValue ?? .null)
-=======
-                    if let dbv: DatabaseValue = row.value(named: key) {
-                        XCTAssertEqual(dbv, value?.databaseValue ?? .Null)
->>>>>>> a2487820
+                if let dbv: DatabaseValue = row.value(named: key) {
+                    XCTAssertEqual(dbv, value?.databaseValue ?? .null)
                     } else {
                         XCTFail("Missing column \(key) in fetched row")
                     }
@@ -199,13 +184,8 @@
                 
                 let row = Row.fetchOne(db, "SELECT * FROM persons WHERE id = ?", arguments: [record.id])!
                 for (key, value) in record.persistentDictionary {
-<<<<<<< HEAD
-                    if let dbv = row.databaseValue(named: key) {
-                        XCTAssertEqual(dbv, value?.databaseValue ?? .null)
-=======
-                    if let dbv: DatabaseValue = row.value(named: key) {
-                        XCTAssertEqual(dbv, value?.databaseValue ?? .Null)
->>>>>>> a2487820
+                if let dbv: DatabaseValue = row.value(named: key) {
+                    XCTAssertEqual(dbv, value?.databaseValue ?? .null)
                     } else {
                         XCTFail("Missing column \(key) in fetched row")
                     }
@@ -258,13 +238,8 @@
 
                 let row = Row.fetchOne(db, "SELECT * FROM persons WHERE id = ?", arguments: [record.id])!
                 for (key, value) in record.persistentDictionary {
-<<<<<<< HEAD
-                    if let dbv = row.databaseValue(named: key) {
-                        XCTAssertEqual(dbv, value?.databaseValue ?? .null)
-=======
-                    if let dbv: DatabaseValue = row.value(named: key) {
-                        XCTAssertEqual(dbv, value?.databaseValue ?? .Null)
->>>>>>> a2487820
+                if let dbv: DatabaseValue = row.value(named: key) {
+                    XCTAssertEqual(dbv, value?.databaseValue ?? .null)
                     } else {
                         XCTFail("Missing column \(key) in fetched row")
                     }
@@ -304,13 +279,8 @@
                 
                 let row = Row.fetchOne(db, "SELECT * FROM persons WHERE id = ?", arguments: [record.id])!
                 for (key, value) in record.persistentDictionary {
-<<<<<<< HEAD
-                    if let dbv = row.databaseValue(named: key) {
-                        XCTAssertEqual(dbv, value?.databaseValue ?? .null)
-=======
-                    if let dbv: DatabaseValue = row.value(named: key) {
-                        XCTAssertEqual(dbv, value?.databaseValue ?? .Null)
->>>>>>> a2487820
+                if let dbv: DatabaseValue = row.value(named: key) {
+                    XCTAssertEqual(dbv, value?.databaseValue ?? .null)
                     } else {
                         XCTFail("Missing column \(key) in fetched row")
                     }
@@ -328,13 +298,8 @@
                 
                 let row = Row.fetchOne(db, "SELECT * FROM persons WHERE id = ?", arguments: [record.id])!
                 for (key, value) in record.persistentDictionary {
-<<<<<<< HEAD
-                    if let dbv = row.databaseValue(named: key) {
-                        XCTAssertEqual(dbv, value?.databaseValue ?? .null)
-=======
-                    if let dbv: DatabaseValue = row.value(named: key) {
-                        XCTAssertEqual(dbv, value?.databaseValue ?? .Null)
->>>>>>> a2487820
+                if let dbv: DatabaseValue = row.value(named: key) {
+                    XCTAssertEqual(dbv, value?.databaseValue ?? .null)
                     } else {
                         XCTFail("Missing column \(key) in fetched row")
                     }
@@ -356,13 +321,8 @@
                 
                 let row = Row.fetchOne(db, "SELECT * FROM persons WHERE id = ?", arguments: [record.id])!
                 for (key, value) in record.persistentDictionary {
-<<<<<<< HEAD
-                    if let dbv = row.databaseValue(named: key) {
-                        XCTAssertEqual(dbv, value?.databaseValue ?? .null)
-=======
-                    if let dbv: DatabaseValue = row.value(named: key) {
-                        XCTAssertEqual(dbv, value?.databaseValue ?? .Null)
->>>>>>> a2487820
+                if let dbv: DatabaseValue = row.value(named: key) {
+                    XCTAssertEqual(dbv, value?.databaseValue ?? .null)
                     } else {
                         XCTFail("Missing column \(key) in fetched row")
                     }
@@ -382,13 +342,8 @@
                 
                 let row = Row.fetchOne(db, "SELECT * FROM persons WHERE id = ?", arguments: [record.id])!
                 for (key, value) in record.persistentDictionary {
-<<<<<<< HEAD
-                    if let dbv = row.databaseValue(named: key) {
-                        XCTAssertEqual(dbv, value?.databaseValue ?? .null)
-=======
-                    if let dbv: DatabaseValue = row.value(named: key) {
-                        XCTAssertEqual(dbv, value?.databaseValue ?? .Null)
->>>>>>> a2487820
+                if let dbv: DatabaseValue = row.value(named: key) {
+                    XCTAssertEqual(dbv, value?.databaseValue ?? .null)
                     } else {
                         XCTFail("Missing column \(key) in fetched row")
                     }
