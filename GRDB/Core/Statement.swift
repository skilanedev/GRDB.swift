--- conflicted
+++ resolved
@@ -236,12 +236,7 @@
     }
     
     /// Creates a DatabaseSequence
-<<<<<<< HEAD
-    func fetchSequence<Element>(arguments: StatementArguments?, element: () -> Element) -> DatabaseSequence<Element> {
-=======
-    @warn_unused_result
-    func fetchSequence<Element>(arguments arguments: StatementArguments? = nil, element: () -> Element) -> DatabaseSequence<Element> {
->>>>>>> 111d11a7
+    func fetchSequence<Element>(arguments: StatementArguments? = nil, element: () -> Element) -> DatabaseSequence<Element> {
         // Force arguments validity. See UpdateStatement.execute(), and Database.execute()
         try! prepare(withArguments: arguments)
         return DatabaseSequence(statement: self, element: element)
