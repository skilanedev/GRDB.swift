--- conflicted
+++ resolved
@@ -51,12 +51,8 @@
     /// its result.
     ///
     /// This method is *not* reentrant.
-<<<<<<< HEAD
     func sync<T>(_ block: @noescape (db: Database) throws -> T) rethrows -> T {
-        return try DatabaseScheduler.sync(queue: queue, database: db, block: block)
-=======
-    func performSync<T>(block: (db: Database) throws -> T) rethrows -> T {
-        // Three diffent cases:
+        // Three different cases:
         //
         // 1. A database is invoked from some queue like the main queue:
         //
@@ -77,7 +73,7 @@
         //          }
         //      }
         
-        if let sourceScheduler = DatabaseScheduler.currentScheduler() {
+        if let sourceScheduler = DatabaseScheduler.current {
             // Case 2 or 3:
             //
             // 2. A database is invoked in a reentrant way:
@@ -108,32 +104,17 @@
             //
             // Let's enter the new queue, and temporarily allow the
             // currently allowed databases inside.
-            //
-            // The impl function helps us turn dispatch_sync into a rethrowing function
-            func impl(queue: dispatch_queue_t, db: Database, block: (db: Database) throws -> T, onError: (ErrorType) throws -> ()) rethrows -> T {
-                var result: T? = nil
-                var blockError: ErrorType? = nil
-                dispatch_sync(queue) {
-                    let targetScheduler = DatabaseScheduler.currentScheduler()!
-                    assert(targetScheduler.allowedDatabases[0] === db) // sanity check
-                    
-                    do {
-                        let backup = targetScheduler.allowedDatabases
-                        targetScheduler.allowedDatabases.appendContentsOf(sourceScheduler.allowedDatabases)
-                        defer {
-                            targetScheduler.allowedDatabases = backup
-                        }
-                        result = try block(db: db)
-                    } catch {
-                        blockError = error
-                    }
+            return try queue.sync {
+                let targetScheduler = DatabaseScheduler.current!
+                assert(targetScheduler.allowedDatabases[0] === db) // sanity check
+                
+                let backup = targetScheduler.allowedDatabases
+                targetScheduler.allowedDatabases.append(contentsOf: sourceScheduler.allowedDatabases)
+                defer {
+                    targetScheduler.allowedDatabases = backup
                 }
-                if let blockError = blockError {
-                    try onError(blockError)
-                }
-                return result!
+                return try block(db: db)
             }
-            return try impl(queue, db: db, block: block, onError: { throw $0 })
         } else {
             // Case 1:
             //
@@ -145,24 +126,10 @@
             // Just dispatch block to queue:
             //
             // The impl function helps us turn dispatch_sync into a rethrowing function
-            func impl(queue: dispatch_queue_t, db: Database, block: (db: Database) throws -> T, onError: (ErrorType) throws -> ()) rethrows -> T {
-                var result: T? = nil
-                var blockError: ErrorType? = nil
-                dispatch_sync(queue) {
-                    do {
-                        result = try block(db: db)
-                    } catch {
-                        blockError = error
-                    }
-                }
-                if let blockError = blockError {
-                    try onError(blockError)
-                }
-                return result!
+            return try queue.sync {
+                try block(db: db)
             }
-            return try impl(queue, db: db, block: block, onError: { throw $0 })
         }
->>>>>>> e8a9035e
     }
     
     /// Asynchronously executes a block in the serialized dispatch queue.
