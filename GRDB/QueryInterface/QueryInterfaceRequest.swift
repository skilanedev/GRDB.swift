/// A QueryInterfaceRequest describes an SQL query.
///
/// See https://github.com/groue/GRDB.swift#the-query-interface
public struct QueryInterfaceRequest<T> {
    let query: _SQLSelectQuery
    
    /// Initializes a QueryInterfaceRequest based on table *tableName*.
    ///
    /// It represents the SQL query `SELECT * FROM tableName`.
    public init(tableName: String) {
        self.init(query: _SQLSelectQuery(select: [_SQLResultColumn.star(nil)], from: .table(name: tableName, alias: nil)))
    }
    
    init(query: _SQLSelectQuery) {
        self.query = query
    }
}


extension QueryInterfaceRequest : FetchRequest {
    
    /// Returns a prepared statement that is ready to be executed.
    ///
    /// - throws: A DatabaseError whenever SQLite could not parse the sql query.
    public func prepare(_ db: Database) throws -> (SelectStatement, RowAdapter?) {
        // TODO: split statement generation from arguments building
        var arguments = StatementArguments()
        let sql = try query.sql(db, &arguments)
        let statement = try db.makeSelectStatement(sql)
        try statement.setArgumentsWithValidation(arguments)
        return (statement, nil)
    }
}


extension QueryInterfaceRequest where T: RowConvertible {
    
    // MARK: Fetching Record and RowConvertible
    
    /// Returns a sequence of values.
    ///
    ///     let nameColumn = SQLColumn("name")
    ///     let request = Person.order(nameColumn)
    ///     let persons = request.fetch(db) // DatabaseSequence<Person>
    ///
    /// The returned sequence can be consumed several times, but it may yield
    /// different results, should database changes have occurred between two
    /// generations:
    ///
    ///     let persons = request.fetch(db)
    ///     Array(persons).count // 3
    ///     db.execute("DELETE ...")
    ///     Array(persons).count // 2
    ///
    /// If the database is modified while the sequence is iterating, the
    /// remaining elements are undefined.
    public func fetch(_ db: Database) -> DatabaseSequence<T> {
        return T.fetch(db, self)
    }
    
    /// Returns an array of values fetched from a fetch request.
    ///
    ///     let nameColumn = SQLColumn("name")
    ///     let request = Person.order(nameColumn)
    ///     let persons = request.fetchAll(db) // [Person]
    ///
    /// - parameter db: A database connection.
    public func fetchAll(_ db: Database) -> [T] {
        return T.fetchAll(db, self)
    }
    
    /// Returns a single value fetched from a fetch request.
    ///
    ///     let nameColumn = SQLColumn("name")
    ///     let request = Person.order(nameColumn)
    ///     let person = request.fetchOne(db) // Person?
    ///
    /// - parameter db: A database connection.
    public func fetchOne(_ db: Database) -> T? {
        return T.fetchOne(db, self)
    }
}


extension QueryInterfaceRequest {
    
    // MARK: Request Derivation
    
    /// Returns a new QueryInterfaceRequest with a new net of selected columns.
    public func select(_ selection: _SQLSelectable...) -> QueryInterfaceRequest<T> {
        return select(selection)
    }
    
    /// Returns a new QueryInterfaceRequest with a new net of selected columns.
    public func select(_ selection: [_SQLSelectable]) -> QueryInterfaceRequest<T> {
        var query = self.query
        query.selection = selection
        return QueryInterfaceRequest(query: query)
    }
    
    /// Returns a new QueryInterfaceRequest with a new net of selected columns.
    public func select(sql: String, arguments: StatementArguments? = nil) -> QueryInterfaceRequest<T> {
        return select(_SQLExpression.SQLLiteral(sql, arguments))
    }
    
    /// Returns a new QueryInterfaceRequest which returns distinct rows.
    public func distinct() -> QueryInterfaceRequest<T> {
        var query = self.query
        query.isDistinct = true
        return QueryInterfaceRequest(query: query)
    }
    
    /// Returns a new QueryInterfaceRequest with the provided *predicate* added to the
    /// eventual set of already applied predicates.
    public func filter(_ predicate: _SQLExpressible) -> QueryInterfaceRequest<T> {
        var query = self.query
        if let whereExpression = query.whereExpression {
            query.whereExpression = .infixOperator("AND", whereExpression, predicate.sqlExpression)
        } else {
            query.whereExpression = predicate.sqlExpression
        }
        return QueryInterfaceRequest(query: query)
    }
    
    /// Returns a new QueryInterfaceRequest with the provided *predicate* added to the
    /// eventual set of already applied predicates.
    public func filter(sql: String, arguments: StatementArguments? = nil) -> QueryInterfaceRequest<T> {
        return filter(_SQLExpression.SQLLiteral(sql, arguments))
    }
    
    /// Returns a new QueryInterfaceRequest grouped according to *expressions*.
    public func group(_ expressions: _SQLExpressible...) -> QueryInterfaceRequest<T> {
        return group(expressions)
    }
    
    /// Returns a new QueryInterfaceRequest grouped according to *expressions*.
    public func group(_ expressions: [_SQLExpressible]) -> QueryInterfaceRequest<T> {
        var query = self.query
        query.groupByExpressions = expressions.map { $0.sqlExpression }
        return QueryInterfaceRequest(query: query)
    }
    
    /// Returns a new QueryInterfaceRequest with a new grouping.
    public func group(sql: String, arguments: StatementArguments? = nil) -> QueryInterfaceRequest<T> {
        return group(_SQLExpression.SQLLiteral(sql, arguments))
    }
    
    /// Returns a new QueryInterfaceRequest with the provided *predicate* added to the
    /// eventual set of already applied predicates.
    public func having(_ predicate: _SQLExpressible) -> QueryInterfaceRequest<T> {
        var query = self.query
        if let havingExpression = query.havingExpression {
            query.havingExpression = (havingExpression && predicate).sqlExpression
        } else {
            query.havingExpression = predicate.sqlExpression
        }
        return QueryInterfaceRequest(query: query)
    }
    
    /// Returns a new QueryInterfaceRequest with the provided *sql* added to
    /// the eventual set of already applied predicates.
    public func having(sql: String, arguments: StatementArguments? = nil) -> QueryInterfaceRequest<T> {
        return having(_SQLExpression.SQLLiteral(sql, arguments))
    }
    
    /// Returns a new QueryInterfaceRequest with the provided *orderings* added to
    /// the eventual set of already applied orderings.
    public func order(_ orderings: _SQLOrdering...) -> QueryInterfaceRequest<T> {
        return order(orderings)
    }
    
    /// Returns a new QueryInterfaceRequest with the provided *orderings* added to
    /// the eventual set of already applied orderings.
    public func order(_ orderings: [_SQLOrdering]) -> QueryInterfaceRequest<T> {
        var query = self.query
<<<<<<< HEAD
        query.orderings.append(contentsOf: orderings)
=======
        query.orderings = orderings
>>>>>>> deda8dcd
        return QueryInterfaceRequest(query: query)
    }
    
    /// Returns a new QueryInterfaceRequest with the provided *sql* added to the
    /// eventual set of already applied orderings.
    public func order(sql: String, arguments: StatementArguments? = nil) -> QueryInterfaceRequest<T> {
        return order([_SQLExpression.SQLLiteral(sql, arguments)])
    }
    
    /// Returns a new QueryInterfaceRequest sorted in reversed order.
    public func reversed() -> QueryInterfaceRequest<T> {
        var query = self.query
        query.isReversed = !query.isReversed
        return QueryInterfaceRequest(query: query)
    }
    
    /// Returns a QueryInterfaceRequest which fetches *limit* rows, starting at
    /// *offset*.
    public func limit(_ limit: Int, offset: Int? = nil) -> QueryInterfaceRequest<T> {
        var query = self.query
        query.limit = _SQLLimit(limit: limit, offset: offset)
        return QueryInterfaceRequest(query: query)
    }
}


extension QueryInterfaceRequest {
    
    // MARK: Counting
    
    /// Returns the number of rows matched by the request.
    ///
    /// - parameter db: A database connection.
    public func fetchCount(_ db: Database) -> Int {
        return Int.fetchOne(db, QueryInterfaceRequest(query: query.countQuery))!
    }
}


extension QueryInterfaceRequest {
    
    // MARK: QueryInterfaceRequest as subquery
    
    /// Returns an SQL expression that checks the inclusion of a value in
    /// the results of another request.
    public func contains(_ element: _SQLExpressible) -> _SQLExpression {
        return .inSubQuery(query, element.sqlExpression)
    }
    
    /// Returns an SQL expression that checks whether the receiver, as a
    /// subquery, returns any row.
    public func exists() -> _SQLExpression {
        return .exists(query)
    }
}


extension TableMapping {
    
    // MARK: Request Derivation
    
    /// Returns a QueryInterfaceRequest which fetches all rows in the table.
    public static func all() -> QueryInterfaceRequest<Self> {
        return QueryInterfaceRequest(tableName: databaseTableName())
    }
    
    /// Returns a QueryInterfaceRequest which selects *selection*.
    public static func select(_ selection: _SQLSelectable...) -> QueryInterfaceRequest<Self> {
        return all().select(selection)
    }
    
    /// Returns a QueryInterfaceRequest which selects *selection*.
    public static func select(_ selection: [_SQLSelectable]) -> QueryInterfaceRequest<Self> {
        return all().select(selection)
    }
    
    /// Returns a QueryInterfaceRequest which selects *sql*.
    public static func select(sql: String, arguments: StatementArguments? = nil) -> QueryInterfaceRequest<Self> {
        return all().select(sql: sql, arguments: arguments)
    }
    
    /// Returns a QueryInterfaceRequest with the provided *predicate*.
    public static func filter(_ predicate: _SQLExpressible) -> QueryInterfaceRequest<Self> {
        return all().filter(predicate)
    }
    
    /// Returns a QueryInterfaceRequest with the provided *predicate*.
    public static func filter(sql: String, arguments: StatementArguments? = nil) -> QueryInterfaceRequest<Self> {
        return all().filter(sql: sql, arguments: arguments)
    }
    
    /// Returns a QueryInterfaceRequest sorted according to the
    /// provided *orderings*.
    public static func order(_ orderings: _SQLOrdering...) -> QueryInterfaceRequest<Self> {
        return all().order(orderings)
    }
    
    /// Returns a QueryInterfaceRequest sorted according to the
    /// provided *orderings*.
    public static func order(_ orderings: [_SQLOrdering]) -> QueryInterfaceRequest<Self> {
        return all().order(orderings)
    }
    
    /// Returns a QueryInterfaceRequest sorted according to *sql*.
    public static func order(sql: String, arguments: StatementArguments? = nil) -> QueryInterfaceRequest<Self> {
        return all().order(sql: sql, arguments: arguments)
    }
    
    /// Returns a QueryInterfaceRequest which fetches *limit* rows, starting at
    /// *offset*.
    public static func limit(_ limit: Int, offset: Int? = nil) -> QueryInterfaceRequest<Self> {
        return all().limit(limit, offset: offset)
    }
}


extension TableMapping {
    
    // MARK: Counting
    
    /// Returns the number of records.
    ///
    /// - parameter db: A database connection.
    public static func fetchCount(_ db: Database) -> Int {
        return all().fetchCount(db)
    }
}


extension RowConvertible where Self: TableMapping {
    
    // MARK: Fetching All
    
    /// Returns a sequence of all records fetched from the database.
    ///
    ///     let persons = Person.fetch(db) // DatabaseSequence<Person>
    ///
    /// The returned sequence can be consumed several times, but it may yield
    /// different results, should database changes have occurred between two
    /// generations:
    ///
    ///     let persons = Person.fetch(db)
    ///     Array(persons).count // 3
    ///     db.execute("DELETE ...")
    ///     Array(persons).count // 2
    ///
    /// If the database is modified while the sequence is iterating, the
    /// remaining elements are undefined.
    public static func fetch(_ db: Database) -> DatabaseSequence<Self> {
        return all().fetch(db)
    }
    
    /// Returns an array of all records fetched from the database.
    ///
    ///     let persons = Person.fetchAll(db) // [Person]
    ///
    /// - parameter db: A database connection.
    public static func fetchAll(_ db: Database) -> [Self] {
        return all().fetchAll(db)
    }
    
    /// Returns the first record fetched from a fetch request.
    ///
    ///     let person = Person.fetchOne(db) // Person?
    ///
    /// - parameter db: A database connection.
    public static func fetchOne(_ db: Database) -> Self? {
        return all().fetchOne(db)
    }
}<|MERGE_RESOLUTION|>--- conflicted
+++ resolved
@@ -173,11 +173,7 @@
     /// the eventual set of already applied orderings.
     public func order(_ orderings: [_SQLOrdering]) -> QueryInterfaceRequest<T> {
         var query = self.query
-<<<<<<< HEAD
-        query.orderings.append(contentsOf: orderings)
-=======
         query.orderings = orderings
->>>>>>> deda8dcd
         return QueryInterfaceRequest(query: query)
     }
     
