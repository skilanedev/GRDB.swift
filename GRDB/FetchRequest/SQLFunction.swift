// MARK: - Custom Functions

extension DatabaseFunction {
    /// Returns an SQL expression that applies the function.
    ///
    /// See https://github.com/groue/GRDB.swift/#sql-functions
<<<<<<< HEAD
    public func apply(_ arguments: _SQLExpressible...) -> _SQLExpression {
        return .function(name, arguments.map { $0.sqlExpression })
=======
    public func apply(arguments: _SQLExpressible...) -> _SQLExpression {
        return .Function(name, arguments.map { $0.sqlExpression })
>>>>>>> cb36991c
    }
}


// MARK: - ABS(...)

/// Returns an SQL expression.
///
/// See https://github.com/groue/GRDB.swift/#sql-functions
<<<<<<< HEAD
public func abs(_ value: _SpecificSQLExpressible) -> _SQLExpression {
    return .function("ABS", [value.sqlExpression])
=======
public func abs(value: _SpecificSQLExpressible) -> _SQLExpression {
    return .Function("ABS", [value.sqlExpression])
>>>>>>> cb36991c
}


// MARK: - AVG(...)

/// Returns an SQL expression.
///
/// See https://github.com/groue/GRDB.swift/#sql-functions
<<<<<<< HEAD
public func average(_ value: _SpecificSQLExpressible) -> _SQLExpression {
    return .function("AVG", [value.sqlExpression])
=======
public func average(value: _SpecificSQLExpressible) -> _SQLExpression {
    return .Function("AVG", [value.sqlExpression])
>>>>>>> cb36991c
}


// MARK: - COUNT(...)

/// Returns an SQL expression.
///
/// See https://github.com/groue/GRDB.swift/#sql-functions
<<<<<<< HEAD
public func count(_ counted: _SpecificSQLExpressible) -> _SQLExpression {
    return .count(counted)
=======
public func count(counted: _SQLSelectable) -> _SQLExpression {
    return .Count(counted)
>>>>>>> cb36991c
}


// MARK: - COUNT(DISTINCT ...)

/// Returns an SQL expression.
///
/// See https://github.com/groue/GRDB.swift/#sql-functions
public func count(distinct value: _SpecificSQLExpressible) -> _SQLExpression {
<<<<<<< HEAD
    return .countDistinct(value.sqlExpression)
=======
    return .CountDistinct(value.sqlExpression)
>>>>>>> cb36991c
}


// MARK: - IFNULL(...)

/// Returns an SQL expression.
///
/// See https://github.com/groue/GRDB.swift/#sql-functions
public func ?? (lhs: _SpecificSQLExpressible, rhs: _SQLExpressible) -> _SQLExpression {
<<<<<<< HEAD
    return .function("IFNULL", [lhs.sqlExpression, rhs.sqlExpression])
=======
    return .Function("IFNULL", [lhs.sqlExpression, rhs.sqlExpression])
>>>>>>> cb36991c
}

/// Returns an SQL expression.
///
/// See https://github.com/groue/GRDB.swift/#sql-functions
public func ?? (lhs: _SQLExpressible?, rhs: _SpecificSQLExpressible) -> _SQLExpression {
    if let lhs = lhs {
        return .function("IFNULL", [lhs.sqlExpression, rhs.sqlExpression])
    } else {
        return rhs.sqlExpression
    }
}


// MARK: - MAX(...)

/// Returns an SQL expression.
///
/// See https://github.com/groue/GRDB.swift/#sql-functions
<<<<<<< HEAD
public func max(_ value: _SpecificSQLExpressible) -> _SQLExpression {
    return .function("MAX", [value.sqlExpression])
=======
public func max(value: _SpecificSQLExpressible) -> _SQLExpression {
    return .Function("MAX", [value.sqlExpression])
>>>>>>> cb36991c
}


// MARK: - MIN(...)

/// Returns an SQL expression.
///
/// See https://github.com/groue/GRDB.swift/#sql-functions
<<<<<<< HEAD
public func min(_ value: _SpecificSQLExpressible) -> _SQLExpression {
    return .function("MIN", [value.sqlExpression])
=======
public func min(value: _SpecificSQLExpressible) -> _SQLExpression {
    return .Function("MIN", [value.sqlExpression])
>>>>>>> cb36991c
}


// MARK: - SUM(...)

/// Returns an SQL expression.
///
/// See https://github.com/groue/GRDB.swift/#sql-functions
<<<<<<< HEAD
public func sum(_ value: _SpecificSQLExpressible) -> _SQLExpression {
    return .function("SUM", [value.sqlExpression])
=======
public func sum(value: _SpecificSQLExpressible) -> _SQLExpression {
    return .Function("SUM", [value.sqlExpression])
>>>>>>> cb36991c
}


// MARK: - Swift String functions

extension _SpecificSQLExpressible {
    /// Returns an SQL expression that applies the Swift's built-in
    /// capitalized String property. It is NULL for non-String arguments.
    ///
    ///     let nameColumn = SQLColumn("name")
    ///     let request = Person.select(nameColumn.capitalized)
    ///     let names = String.fetchAll(dbQueue, request)   // [String]
    public var capitalized: _SQLExpression {
        return DatabaseFunction.capitalize.apply(sqlExpression)
    }

    /// Returns an SQL expression that applies the Swift's built-in
    /// lowercased String property. It is NULL for non-String arguments.
    ///
    ///     let nameColumn = SQLColumn("name")
    ///     let request = Person.select(nameColumn.lowercased())
    ///     let names = String.fetchAll(dbQueue, request)   // [String]
    public var lowercased: _SQLExpression {
        return DatabaseFunction.lowercase.apply(sqlExpression)
    }

    /// Returns an SQL expression that applies the Swift's built-in
    /// uppercased String property. It is NULL for non-String arguments.
    ///
    ///     let nameColumn = SQLColumn("name")
    ///     let request = Person.select(nameColumn.uppercased())
    ///     let names = String.fetchAll(dbQueue, request)   // [String]
    public var uppercased: _SQLExpression {
        return DatabaseFunction.uppercase.apply(sqlExpression)
    }
}

@available(iOS 9.0, OSX 10.11, *)
extension _SpecificSQLExpressible {
    /// Returns an SQL expression that applies the Swift's built-in
    /// localizedCapitalized String property. It is NULL for non-String arguments.
    ///
    ///     let nameColumn = SQLColumn("name")
    ///     let request = Person.select(nameColumn.localizedCapitalized)
    ///     let names = String.fetchAll(dbQueue, request)   // [String]
    public var localizedCapitalized: _SQLExpression {
        return DatabaseFunction.localizedCapitalize.apply(sqlExpression)
    }
    
    /// Returns an SQL expression that applies the Swift's built-in
    /// localizedLowercased String property. It is NULL for non-String arguments.
    ///
    ///     let nameColumn = SQLColumn("name")
    ///     let request = Person.select(nameColumn.localizedLowercased)
    ///     let names = String.fetchAll(dbQueue, request)   // [String]
    public var localizedLowercased: _SQLExpression {
        return DatabaseFunction.localizedLowercase.apply(sqlExpression)
    }
    
    /// Returns an SQL expression that applies the Swift's built-in
    /// localizedUppercased String property. It is NULL for non-String arguments.
    ///
    ///     let nameColumn = SQLColumn("name")
    ///     let request = Person.select(nameColumn.localizedUppercased)
    ///     let names = String.fetchAll(dbQueue, request)   // [String]
    public var localizedUppercased: _SQLExpression {
        return DatabaseFunction.localizedUppercase.apply(sqlExpression)
    }
}<|MERGE_RESOLUTION|>--- conflicted
+++ resolved
@@ -4,13 +4,8 @@
     /// Returns an SQL expression that applies the function.
     ///
     /// See https://github.com/groue/GRDB.swift/#sql-functions
-<<<<<<< HEAD
     public func apply(_ arguments: _SQLExpressible...) -> _SQLExpression {
         return .function(name, arguments.map { $0.sqlExpression })
-=======
-    public func apply(arguments: _SQLExpressible...) -> _SQLExpression {
-        return .Function(name, arguments.map { $0.sqlExpression })
->>>>>>> cb36991c
     }
 }
 
@@ -20,13 +15,8 @@
 /// Returns an SQL expression.
 ///
 /// See https://github.com/groue/GRDB.swift/#sql-functions
-<<<<<<< HEAD
 public func abs(_ value: _SpecificSQLExpressible) -> _SQLExpression {
     return .function("ABS", [value.sqlExpression])
-=======
-public func abs(value: _SpecificSQLExpressible) -> _SQLExpression {
-    return .Function("ABS", [value.sqlExpression])
->>>>>>> cb36991c
 }
 
 
@@ -35,13 +25,8 @@
 /// Returns an SQL expression.
 ///
 /// See https://github.com/groue/GRDB.swift/#sql-functions
-<<<<<<< HEAD
 public func average(_ value: _SpecificSQLExpressible) -> _SQLExpression {
     return .function("AVG", [value.sqlExpression])
-=======
-public func average(value: _SpecificSQLExpressible) -> _SQLExpression {
-    return .Function("AVG", [value.sqlExpression])
->>>>>>> cb36991c
 }
 
 
@@ -50,13 +35,8 @@
 /// Returns an SQL expression.
 ///
 /// See https://github.com/groue/GRDB.swift/#sql-functions
-<<<<<<< HEAD
-public func count(_ counted: _SpecificSQLExpressible) -> _SQLExpression {
+public func count(_ counted: _SQLSelectable) -> _SQLExpression {
     return .count(counted)
-=======
-public func count(counted: _SQLSelectable) -> _SQLExpression {
-    return .Count(counted)
->>>>>>> cb36991c
 }
 
 
@@ -66,11 +46,7 @@
 ///
 /// See https://github.com/groue/GRDB.swift/#sql-functions
 public func count(distinct value: _SpecificSQLExpressible) -> _SQLExpression {
-<<<<<<< HEAD
     return .countDistinct(value.sqlExpression)
-=======
-    return .CountDistinct(value.sqlExpression)
->>>>>>> cb36991c
 }
 
 
@@ -80,11 +56,7 @@
 ///
 /// See https://github.com/groue/GRDB.swift/#sql-functions
 public func ?? (lhs: _SpecificSQLExpressible, rhs: _SQLExpressible) -> _SQLExpression {
-<<<<<<< HEAD
     return .function("IFNULL", [lhs.sqlExpression, rhs.sqlExpression])
-=======
-    return .Function("IFNULL", [lhs.sqlExpression, rhs.sqlExpression])
->>>>>>> cb36991c
 }
 
 /// Returns an SQL expression.
@@ -104,13 +76,8 @@
 /// Returns an SQL expression.
 ///
 /// See https://github.com/groue/GRDB.swift/#sql-functions
-<<<<<<< HEAD
 public func max(_ value: _SpecificSQLExpressible) -> _SQLExpression {
     return .function("MAX", [value.sqlExpression])
-=======
-public func max(value: _SpecificSQLExpressible) -> _SQLExpression {
-    return .Function("MAX", [value.sqlExpression])
->>>>>>> cb36991c
 }
 
 
@@ -119,13 +86,8 @@
 /// Returns an SQL expression.
 ///
 /// See https://github.com/groue/GRDB.swift/#sql-functions
-<<<<<<< HEAD
 public func min(_ value: _SpecificSQLExpressible) -> _SQLExpression {
     return .function("MIN", [value.sqlExpression])
-=======
-public func min(value: _SpecificSQLExpressible) -> _SQLExpression {
-    return .Function("MIN", [value.sqlExpression])
->>>>>>> cb36991c
 }
 
 
@@ -134,13 +96,8 @@
 /// Returns an SQL expression.
 ///
 /// See https://github.com/groue/GRDB.swift/#sql-functions
-<<<<<<< HEAD
 public func sum(_ value: _SpecificSQLExpressible) -> _SQLExpression {
     return .function("SUM", [value.sqlExpression])
-=======
-public func sum(value: _SpecificSQLExpressible) -> _SQLExpression {
-    return .Function("SUM", [value.sqlExpression])
->>>>>>> cb36991c
 }
 
 
